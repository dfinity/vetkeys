--- conflicted
+++ resolved
@@ -557,8 +557,7 @@
         } else {
             const encryptedKeyBytes = Uint8Array.from(encryptedVetkey.Ok.inner);
             const verificationKey = await this.getVetkeyVerificationKey();
-<<<<<<< HEAD
-            const derivationId = new Uint8Array([
+            const input = new Uint8Array([
                 mapOwner.toUint8Array().length,
                 ...mapOwner.toUint8Array(),
                 ...mapName,
@@ -570,15 +569,8 @@
             const vetKey = encryptedVetKey.decryptAndVerify(
                 tsk,
                 derivedPublicKey,
-                derivationId,
+                input,
             );
-=======
-            const input = new Uint8Array([mapOwner.toUint8Array().length, ...mapOwner.toUint8Array(), ...mapName]);
-
-            const encryptedVetKey = new EncryptedVetKey(encryptedKeyBytes);
-            const derivedPublicKey = DerivedPublicKey.deserialize(verificationKey);
-            const vetKey = encryptedVetKey.decryptAndVerify(tsk, derivedPublicKey, input);
->>>>>>> 1d79cdf1
             return await vetKey.asDerivedKeyMaterial();
         }
     }
