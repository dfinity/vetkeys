import { HttpAgent } from "@dfinity/agent";
import { DefaultEncryptedMapsClient } from "./encrypted_maps_canister";
import { expect, test } from "vitest";
import fetch from "isomorphic-fetch";
import { Ed25519KeyIdentity } from "@dfinity/identity";
import { EncryptedMaps } from "./encrypted_maps";
import { randomBytes } from "node:crypto";

function randomId(): Ed25519KeyIdentity {
    return Ed25519KeyIdentity.generate(randomBytes(32));
}

function ids(): [Ed25519KeyIdentity, Ed25519KeyIdentity] {
    return [randomId(), randomId()];
}

<<<<<<< HEAD
async function newEncryptedMaps(
    id: Ed25519KeyIdentity,
): Promise<EncryptedMaps> {
    const host = "http://localhost:8000";
    const agent = await HttpAgent.create({
        // eslint-disable-next-line @typescript-eslint/no-unsafe-assignment
        fetch,
        host,
        identity: id,
        shouldFetchRootKey: true,
    });
    const canisterId =
        process.env.CANISTER_ID_IC_VETKEYS_ENCRYPTED_MAPS_CANISTER;
    return new EncryptedMaps(new DefaultEncryptedMapsClient(agent, canisterId));
=======
async function newEncryptedMaps(id: Ed25519KeyIdentity): Promise<EncryptedMaps> {
  const host = 'http://localhost:4943';
  const agent = await HttpAgent.create({ fetch, host, identity: id, shouldFetchRootKey: true });
  const canisterId = process.env.CANISTER_ID_IC_VETKEYS_ENCRYPTED_MAPS_CANISTER as string;
  return new EncryptedMaps(new DefaultEncryptedMapsClient(agent, canisterId));
>>>>>>> 1d79cdf1
}

test("getAccessibleSharedMapNames", async () => {
    const id = randomId();
    const encryptedMaps = await newEncryptedMaps(id);
    const names = await encryptedMaps.getAccessibleSharedMapNames();
    expect(names.length === 0).toBeTruthy();
});

test("can get vetkey", async () => {
    const id = randomId();
    const encryptedMaps = await newEncryptedMaps(id);
    const owner = id.getPrincipal();
    const vetkey = await encryptedMaps.getDerivedKeyMaterial(
        owner,
        new TextEncoder().encode("some key"),
    );
    const secondVetkey = await encryptedMaps.getDerivedKeyMaterial(
        owner,
        new TextEncoder().encode("some key"),
    );
    expect(
        isEqualArrayThrowing(
            await secondVetkey.decryptMessage(
                await vetkey.encryptMessage("message", "domain"),
                "domain",
            ),
            new TextEncoder().encode("message"),
        ),
    ).to.equal(true);
});

test("vetkey encryption roundtrip", async () => {
    const id = randomId();
    const encryptedMaps = await newEncryptedMaps(id);
    const owner = id.getPrincipal();
    const plaintext = Uint8Array.from([1, 2, 3, 4]);

    const encryptionResult = await encryptedMaps.encryptFor(
        owner,
        new TextEncoder().encode("some map"),
        new TextEncoder().encode("some key"),
        plaintext,
    );
    const decryptedCiphertext = await encryptedMaps.decryptFor(
        owner,
        new TextEncoder().encode("some map"),
        new TextEncoder().encode("some key"),
        encryptionResult,
    );
    expect(isEqualArrayThrowing(plaintext, decryptedCiphertext)).to.equal(true);
});

test("cannot get unauthorized vetkey", async () => {
    const [id0, id1] = ids();
    const encryptedMaps = await newEncryptedMaps(id0);
    await expect(
        encryptedMaps.getDerivedKeyMaterial(
            id1.getPrincipal(),
            new TextEncoder().encode("some key"),
        ),
    ).rejects.toThrow(Error("unauthorized"));
});

test("can share a key", async () => {
    const [id0, id1] = ids();
    const owner = id0.getPrincipal();
    const user = id1.getPrincipal();
    const encryptedMapsOwner = await newEncryptedMaps(id0);
    const encryptedMapsUser = await newEncryptedMaps(id1);

    const rights = { ReadWrite: null };
    expect(
        await encryptedMapsOwner.setUserRights(
            owner,
            new TextEncoder().encode("some key"),
            user,
            rights,
        ),
    ).toBeUndefined();
    await expect(
        encryptedMapsUser.getDerivedKeyMaterial(
            owner,
            new TextEncoder().encode("some key"),
        ),
    ).resolves.toBeDefined();
});

test("set value should work", async () => {
    const id = randomId();
    const encryptedMaps = await newEncryptedMaps(id);
    const owner = id.getPrincipal();
    const plaintext = new TextEncoder().encode("Hello, world!");
    const mapKey = new TextEncoder().encode("some key");
    const mapName = new TextEncoder().encode("some map");

    await encryptedMaps.setValue(owner, mapName, mapKey, plaintext);

    const expectedEncryptionResult = await encryptedMaps.encryptFor(
        owner,
        mapName,
        mapKey,
        plaintext,
    );

    const getValueResult =
        await encryptedMaps.canisterClient.get_encrypted_value(
            owner,
            { inner: mapName },
            { inner: mapKey },
        );
    if ("Err" in getValueResult) {
        throw new Error(getValueResult.Err);
    }
    if (getValueResult.Ok.length === 0) {
        throw new Error("empty result");
    }

    expect(expectedEncryptionResult.length).to.equal(
        12 + 16 + plaintext.length,
    );
    expect(getValueResult.Ok[0].inner.length).to.equal(
        12 + 16 + plaintext.length,
    );

    const tryDecryptFromCheck = await encryptedMaps.decryptFor(
        owner,
        mapName,
        mapKey,
        Uint8Array.from(expectedEncryptionResult),
    );
    expect(isEqualArrayThrowing(tryDecryptFromCheck, plaintext)).to.equal(true);

    const tryDecryptFromCanister = await encryptedMaps.decryptFor(
        owner,
        mapName,
        mapKey,
        Uint8Array.from(getValueResult.Ok[0].inner),
    );
    expect(isEqualArrayThrowing(tryDecryptFromCanister, plaintext)).to.equal(
        true,
    );
});

test("get value should work", async () => {
    const id = randomId();
    const encryptedMaps = await newEncryptedMaps(id);
    const owner = id.getPrincipal();

    const value = new TextEncoder().encode("Hello, world!");

    const setValueResult = await encryptedMaps.setValue(
        owner,
        new TextEncoder().encode("some map"),
        new TextEncoder().encode("some key"),
        value,
    );

    expect(setValueResult).toBeFalsy();

    const getValueResult = await encryptedMaps.getValue(
        owner,
        new TextEncoder().encode("some map"),
        new TextEncoder().encode("some key"),
    );

    expect(isEqualArrayThrowing(value, getValueResult)).to.equal(true);
});

test("get-set roundtrip should be consistent", async () => {
    const id = randomId();
    const encryptedMaps = await newEncryptedMaps(id);
    const owner = id.getPrincipal();
    const data = new TextEncoder().encode("Hello, world!");

    await encryptedMaps.setValue(
        owner,
        new TextEncoder().encode("some map"),
        new TextEncoder().encode("some key"),
        data,
    );
    const result = await encryptedMaps.getValue(
        owner,
        new TextEncoder().encode("some map"),
        new TextEncoder().encode("some key"),
    );
    expect(isEqualArrayThrowing(data, result)).toBeTruthy();
});

test("can get user rights", async () => {
    const [id0, id1] = ids();
    const owner = id0.getPrincipal();
    const user = id1.getPrincipal();
    const encryptedMapsOwner = await newEncryptedMaps(id0);
    const encryptedMapsUser = await newEncryptedMaps(id1);
    const rights = { ReadWrite: null };

    await encryptedMapsOwner.setValue(
        owner,
        new TextEncoder().encode("some map"),
        new TextEncoder().encode("some key"),
        new TextEncoder().encode("Hello, world!"),
    );
    const initialUserRights = await encryptedMapsOwner.getUserRights(
        owner,
        new TextEncoder().encode("some key"),
        owner,
    );
    expect(initialUserRights).to.deep.equal({ ReadWriteManage: null });

    expect(
        await encryptedMapsOwner.getUserRights(
            owner,
            new TextEncoder().encode("some key"),
            user,
        ),
    ).toBeUndefined();
    const setUserRightsResult = await encryptedMapsOwner.setUserRights(
        owner,
        new TextEncoder().encode("some key"),
        user,
        rights,
    );
    expect(setUserRightsResult).toBeUndefined();
    expect(
        await encryptedMapsUser.getUserRights(
            owner,
            new TextEncoder().encode("some key"),
            user,
        ),
    ).to.deep.equal(rights);
});

test("get map values should work", async () => {
    const id = randomId();
    const encryptedMaps = await newEncryptedMaps(id);
    const owner = id.getPrincipal();
    const key1 = new TextEncoder().encode("some key 1");
    const key2 = new TextEncoder().encode("some key 2");
    const key3 = new TextEncoder().encode("some key 3");
    const data1 = new TextEncoder().encode("Hello, world 1!");
    const data2 = new TextEncoder().encode("Hello, world 2!");
    const data3 = new TextEncoder().encode("Hello, world 3!");
    const mapName = new TextEncoder().encode("some map");

    await encryptedMaps.setValue(owner, mapName, key1, data1);
    await encryptedMaps.setValue(owner, mapName, key2, data2);
    await encryptedMaps.setValue(owner, mapName, key3, data3);
    const result = await encryptedMaps.getValuesForMap(owner, mapName);
    expect(result.length).to.equal(3);

    const expectedMapValues: Array<[Uint8Array, Uint8Array]> = [
        [key1, data1],
        [key2, data2],
        [key3, data3],
    ];
    expect(
        isEqual2dArrayIfSortedThrowing(result, expectedMapValues),
    ).to.toBeTruthy();
});

test("get all accessible values should work", async () => {
    const [id0, id1] = ids();
    const encryptedMapsOwner = await newEncryptedMaps(id0);
    const encryptedMapsSharesWithOwner = await newEncryptedMaps(id1);
    const owner = id0.getPrincipal();
    const sharesWithOwner = id1.getPrincipal();
    const mapName1 = new TextEncoder().encode("some map 1");
    const mapName2 = new TextEncoder().encode("some map 2");
    const key1 = new TextEncoder().encode("some key 1");
    const key2 = new TextEncoder().encode("some key 2");
    const key3 = new TextEncoder().encode("some key 3");
    const key4 = new TextEncoder().encode("some key 4");
    const data1 = new TextEncoder().encode("Hello, world 1!");
    const data2 = new TextEncoder().encode("Hello, world 2!");
    const data3 = new TextEncoder().encode("Hello, world 3!");
    const data4 = new TextEncoder().encode("Hello, world 4!");

    await encryptedMapsOwner.setValue(owner, mapName1, key1, data1);
    await encryptedMapsOwner.setValue(owner, mapName1, key2, data2);
    await encryptedMapsSharesWithOwner.setValue(
        sharesWithOwner,
        mapName2,
        key3,
        data3,
    );
    await encryptedMapsSharesWithOwner.setValue(
        sharesWithOwner,
        mapName2,
        key4,
        data4,
    );

    await encryptedMapsSharesWithOwner.setUserRights(
        sharesWithOwner,
        mapName2,
        owner,
        { Read: null },
    );

    const retrievedValues = await encryptedMapsOwner.getAllAccessibleValues();

    // 2 maps
    expect(retrievedValues.length).to.equal(2);
    // 2 keys in the first map
    expect(retrievedValues[0][1].length).to.equal(2);
    // 2 keys in the second map
    expect(retrievedValues[1][1].length).to.equal(2);

    for (const [[ownerPrincipal, mapName], values] of retrievedValues) {
        if (
            ownerPrincipal.compareTo(owner) === "eq" &&
            isEqualArray(mapName, mapName1)
        ) {
            const expectedValues: Array<[Uint8Array, Uint8Array]> = [
                [key1, data1],
                [key2, data2],
            ];
            expect(
                isEqual2dArrayIfSortedThrowing(values, expectedValues),
            ).to.toBeTruthy();
        } else if (
            ownerPrincipal.compareTo(sharesWithOwner) === "eq" &&
            isEqualArray(mapName, mapName2)
        ) {
            const expectedValues: Array<[Uint8Array, Uint8Array]> = [
                [key3, data3],
                [key4, data4],
            ];
            expect(
                isEqual2dArrayIfSortedThrowing(values, expectedValues),
            ).to.toBeTruthy();
        } else {
            throw new Error(
                "Unexpected map owner and name: " +
                    ownerPrincipal.toText() +
                    " " +
                    mapName.toString() +
                    ". Expected were owner=" +
                    owner.toText() +
                    ", map=" +
                    mapName1.toString() +
                    " and non-owner=" +
                    sharesWithOwner.toText() +
                    ", map=" +
                    mapName2.toString(),
            );
        }
    }
});

function isEqualArrayThrowing(a: Uint8Array, b: Uint8Array) {
    if (!isEqualArray(a, b)) {
        throw Error(
            "Arrays not equal\n\na: " + a.toString() + "\n\nb: " + b.toString(),
        );
    }
    return true;
}

function isEqualArray(a: Uint8Array, b: Uint8Array): boolean {
    if (a.length != b.length) return false;
    for (let i = 0; i < a.length; i++) {
        if (a[i] != b[i]) return false;
    }
    return true;
}

function isEqual2dArrayIfSortedThrowing(
    a: Array<[Uint8Array, Uint8Array]>,
    b: Array<[Uint8Array, Uint8Array]>,
): boolean {
    if (a.length != b.length)
        throw Error(
            "Arrays not equal length\n\na: " +
                JSON.stringify(a) +
                "\n\nb: " +
                JSON.stringify(b),
        );

    for (const [keyA, valueA] of a) {
        const isFound = b.find(([keyB, valueB]) => {
            return isEqualArray(keyA, keyB) && isEqualArray(valueA, valueB);
        });
        if (!isFound) {
            throw Error(
                "Arrays not equal\n\na: " +
                    JSON.stringify(a) +
                    "\n\nb: " +
                    JSON.stringify(b),
            );
        }
    }

    return true;
}<|MERGE_RESOLUTION|>--- conflicted
+++ resolved
@@ -14,11 +14,10 @@
     return [randomId(), randomId()];
 }
 
-<<<<<<< HEAD
 async function newEncryptedMaps(
     id: Ed25519KeyIdentity,
 ): Promise<EncryptedMaps> {
-    const host = "http://localhost:8000";
+    const host = "http://localhost:4943";
     const agent = await HttpAgent.create({
         // eslint-disable-next-line @typescript-eslint/no-unsafe-assignment
         fetch,
@@ -29,13 +28,6 @@
     const canisterId =
         process.env.CANISTER_ID_IC_VETKEYS_ENCRYPTED_MAPS_CANISTER;
     return new EncryptedMaps(new DefaultEncryptedMapsClient(agent, canisterId));
-=======
-async function newEncryptedMaps(id: Ed25519KeyIdentity): Promise<EncryptedMaps> {
-  const host = 'http://localhost:4943';
-  const agent = await HttpAgent.create({ fetch, host, identity: id, shouldFetchRootKey: true });
-  const canisterId = process.env.CANISTER_ID_IC_VETKEYS_ENCRYPTED_MAPS_CANISTER as string;
-  return new EncryptedMaps(new DefaultEncryptedMapsClient(agent, canisterId));
->>>>>>> 1d79cdf1
 }
 
 test("getAccessibleSharedMapNames", async () => {
