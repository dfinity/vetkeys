# Change Log

<<<<<<< HEAD
## [0.2.0] - 2025-06-08
=======
## [Unreleased]

### Changes
 - Added isValidTransportPublicKey function

## [0.2.0] - 08-06-2025
>>>>>>> 2c6f239c

### Fixes
- Links in code docs.

### Changes
- The code docs now live on github.io.
- Replaces some instances of `window` with `globalThis` in a few places for better node compatibility.

## [0.1.0] - 2025-05-27

Initial release<|MERGE_RESOLUTION|>--- conflicted
+++ resolved
@@ -1,15 +1,11 @@
 # Change Log
 
-<<<<<<< HEAD
-## [0.2.0] - 2025-06-08
-=======
 ## [Unreleased]
 
 ### Changes
  - Added isValidTransportPublicKey function
 
-## [0.2.0] - 08-06-2025
->>>>>>> 2c6f239c
+## [0.2.0] - 2025-06-08
 
 ### Fixes
 - Links in code docs.
