[workspace]
members = [
    "backend/rs/ic_vetkeys",
    "backend/rs/ic_vetkeys_test_utils",
    "backend/rs/canisters/ic_vetkeys_encrypted_maps_canister",
    "backend/rs/canisters/ic_vetkeys_manager_canister",
<<<<<<< HEAD
    "examples/basic_bls_signing/backend",
=======
    "backend/rs/canisters/tests",
>>>>>>> 7f663586
    "examples/basic_ibe/backend",
    "examples/basic_timelock_ibe/backend",
    "examples/password_manager_with_metadata/backend"
]
resolver = "2"

[workspace.package]
authors = ["DFINITY Stiftung"]
version = "0.1.0"
edition = "2021"
license = "Apache-2.0"
description = "Tools and examples for development with vetKeys on the Internet Computer"
repository = "https://github.com/dfinity/vetkeys"
rust-version = "1.75.0"
documentation = "https://docs.rs/ic-vetkeys"

[workspace.dependencies]
anyhow = "1.0.95"
candid = "0.10.2"
hex = "0.4.3"
ic-cdk = "0.18.3"
ic-cdk-macros = "0.18.3"
ic-stable-structures = "0.6.8"
lazy_static = "1.5.0"
pocket-ic = "9.0.0"
rand = "0.8.5"
rand_chacha = "0.3.1"
serde = "1.0.217"
serde_bytes = "0.11.15"
serde_cbor = "0.11.2"
serde_with = "3.11.0"
ic-dummy-getrandom-for-wasm = "0.1.0"

[profile.release]
lto = true
opt-level = 'z'
panic = 'abort'<|MERGE_RESOLUTION|>--- conflicted
+++ resolved
@@ -4,14 +4,11 @@
     "backend/rs/ic_vetkeys_test_utils",
     "backend/rs/canisters/ic_vetkeys_encrypted_maps_canister",
     "backend/rs/canisters/ic_vetkeys_manager_canister",
-<<<<<<< HEAD
+    "backend/rs/canisters/tests",
     "examples/basic_bls_signing/backend",
-=======
-    "backend/rs/canisters/tests",
->>>>>>> 7f663586
     "examples/basic_ibe/backend",
     "examples/basic_timelock_ibe/backend",
-    "examples/password_manager_with_metadata/backend"
+    "examples/password_manager_with_metadata/backend",
 ]
 resolver = "2"
 
