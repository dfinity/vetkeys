--- conflicted
+++ resolved
@@ -1,37 +1,5 @@
 // @ts-check
 
-<<<<<<< HEAD
-import eslint from '@eslint/js';
-import tseslint from 'typescript-eslint';
-import svelte from "eslint-plugin-svelte";
-import svelteConfig from "./svelte.config.js";
-
-export default tseslint.config(
-  eslint.configs.recommended,
-  tseslint.configs.recommended,
-  ...svelte.configs.recommended,
-  {
-    files: ["**/*.svelte", "**/*.svelte.ts", "**/*.svelte.js"],
-    languageOptions: {
-      parserOptions: {
-        project: true,
-        extraFileExtensions: [".svelte"],
-        parser: tseslint.parser,
-        svelteConfig,
-      },
-    },
-  },
-  {
-    ignores: [
-      "dist/",
-      "src/declarations",
-      "*.config.js",
-      "*.config.cjs",
-      "*.config.mjs",
-      "*.config.ts",
-    ],
-  }
-=======
 import eslint from "@eslint/js";
 import eslintPluginPrettierRecommended from "eslint-plugin-prettier/recommended";
 import globals from "globals";
@@ -86,5 +54,4 @@
             "@typescript-eslint/no-unsafe-member-access": "off",
         },
     },
->>>>>>> 717b1c45
 );