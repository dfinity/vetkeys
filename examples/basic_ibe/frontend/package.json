--- conflicted
+++ resolved
@@ -1,9 +1,5 @@
 {
-<<<<<<< HEAD
-  "name": "basic_ibe_frontend",
-=======
   "name": "basic-ibe-frontend",
->>>>>>> 7f663586
   "private": true,
   "version": "0.0.0",
   "type": "module",
