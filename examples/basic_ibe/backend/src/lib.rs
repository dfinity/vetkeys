use candid::Principal;
use ic_cdk::management_canister::{VetKDCurve, VetKDDeriveKeyArgs, VetKDKeyId, VetKDPublicKeyArgs};
use ic_cdk::{init, query, update};
use ic_stable_structures::memory_manager::{MemoryId, MemoryManager, VirtualMemory};
use ic_stable_structures::{BTreeMap as StableBTreeMap, Cell as StableCell, DefaultMemoryImpl};
use serde_bytes::ByteBuf;
use std::cell::RefCell;

mod types;
use types::*;

type Memory = VirtualMemory<DefaultMemoryImpl>;
type EncryptedVetKey = ByteBuf;
type VetKeyPublicKey = ByteBuf;
type TransportPublicKey = ByteBuf;

thread_local! {
    static MEMORY_MANAGER: RefCell<MemoryManager<DefaultMemoryImpl>> =
        RefCell::new(MemoryManager::init(DefaultMemoryImpl::default()));
    static INBOXES: RefCell<StableBTreeMap<Principal, Inbox, Memory>> = RefCell::new(StableBTreeMap::init(
        MEMORY_MANAGER.with(|m| m.borrow().get(MemoryId::new(0))),
    ));
    static KEY_NAME: RefCell<StableCell<String, Memory>> =
        RefCell::new(StableCell::init(
            MEMORY_MANAGER.with(|m| m.borrow().get(MemoryId::new(1))),
            String::new(),
        )
        .expect("failed to initialize key name"));
}

static DOMAIN_SEPARATOR: &str = "basic_ibe_example_dapp";

#[init]
fn init(key_name_string: String) {
    KEY_NAME.with_borrow_mut(|key_name| {
        key_name
            .set(key_name_string)
            .expect("failed to set key name");
    });
}

#[update]
fn send_message(request: SendMessageRequest) -> Result<(), String> {
    let sender = ic_cdk::api::msg_caller();
    let SendMessageRequest {
        receiver,
        encrypted_message,
    } = request;
    let timestamp = ic_cdk::api::time();

    let message = Message {
        sender,
        encrypted_message,
        timestamp,
    };

    INBOXES.with_borrow_mut(|inboxes| {
        let mut inbox = inboxes.get(&receiver).unwrap_or_default();

        if inbox.messages.len() >= MAX_MESSAGES_PER_INBOX {
            Err(format!("Inbox for {} is full", receiver))
        } else {
            inbox.messages.push(message);
            inboxes.insert(receiver, inbox);
            Ok(())
        }
    })
}

#[update]
async fn get_ibe_public_key() -> VetKeyPublicKey {
    let request = VetKDPublicKeyArgs {
        canister_id: None,
        context: DOMAIN_SEPARATOR.as_bytes().to_vec(),
        key_id: key_id(),
    };

    let result = ic_cdk::management_canister::vetkd_public_key(&request)
        .await
        .expect("call to vetkd_public_key failed");

    VetKeyPublicKey::from(result.public_key)
}

#[update]
/// Retrieves the caller's encrypted private IBE key for message decryption.
async fn get_my_encrypted_ibe_key(transport_key: TransportPublicKey) -> EncryptedVetKey {
    let caller = ic_cdk::api::msg_caller();
    let request = VetKDDeriveKeyArgs {
        input: caller.as_ref().to_vec(),
        context: DOMAIN_SEPARATOR.as_bytes().to_vec(),
        key_id: key_id(),
        transport_public_key: transport_key.into_vec(),
    };

<<<<<<< HEAD
    let (result,) = ic_cdk::api::call::call_with_payment128::<_, (VetKDDeriveKeyReply,)>(
        vetkd_system_api_canister_id(),
        "vetkd_derive_key",
        (request,),
        26_153_846_153,
    )
    .await
    .expect("call to vetkd_derive_key failed");
=======
    let result = ic_cdk::management_canister::vetkd_derive_key(&request)
        .await
        .expect("call to vetkd_derive_key failed");
>>>>>>> 7f663586

    EncryptedVetKey::from(result.encrypted_key)
}

#[query]
fn get_my_messages() -> Inbox {
    let caller = ic_cdk::api::msg_caller();
    INBOXES.with_borrow(|inboxes| inboxes.get(&caller).unwrap_or_default())
}

#[update]
fn remove_my_message_by_index(message_index: usize) -> Result<(), String> {
    let caller = ic_cdk::api::msg_caller();
    INBOXES.with_borrow_mut(|inboxes| {
        let mut inbox = inboxes.get(&caller).unwrap_or_default();
        if message_index >= inbox.messages.len() {
            Err("Message index out of bounds".to_string())
        } else {
            inbox.messages.remove(message_index);
            inboxes.insert(caller, inbox);
            Ok(())
        }
    })
}

fn key_id() -> VetKDKeyId {
    VetKDKeyId {
        curve: VetKDCurve::Bls12_381_G2,
        name: KEY_NAME.with_borrow(|key_name| key_name.get().clone()),
    }
}

ic_cdk::export_candid!();<|MERGE_RESOLUTION|>--- conflicted
+++ resolved
@@ -93,20 +93,9 @@
         transport_public_key: transport_key.into_vec(),
     };
 
-<<<<<<< HEAD
-    let (result,) = ic_cdk::api::call::call_with_payment128::<_, (VetKDDeriveKeyReply,)>(
-        vetkd_system_api_canister_id(),
-        "vetkd_derive_key",
-        (request,),
-        26_153_846_153,
-    )
-    .await
-    .expect("call to vetkd_derive_key failed");
-=======
     let result = ic_cdk::management_canister::vetkd_derive_key(&request)
         .await
         .expect("call to vetkd_derive_key failed");
->>>>>>> 7f663586
 
     EncryptedVetKey::from(result.encrypted_key)
 }
