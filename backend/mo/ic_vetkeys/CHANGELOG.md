--- conflicted
+++ resolved
@@ -1,13 +1,11 @@
 # Change Log
 
 ## [Unreleased]
-<<<<<<< HEAD
+
 - BREAKING CHANGE: Fixed a few inconsistencies with the Rust backend of encrypted maps. 
-=======
 
 ### Adds
 - Sign with BLS and VetKD helper functions.
->>>>>>> b37e8288
 
 ## [0.2.0] - 2025-06-18
 
