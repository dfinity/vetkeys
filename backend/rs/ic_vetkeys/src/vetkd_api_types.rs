--- conflicted
+++ resolved
@@ -2,11 +2,7 @@
 use ic_cdk::api::management_canister::main::CanisterId;
 use serde::{Deserialize, Serialize};
 
-<<<<<<< HEAD
-#[derive(CandidType, Deserialize, Clone, Debug, PartialEq, Eq)]
-=======
-#[derive(CandidType, Serialize, Deserialize, Clone, Debug)]
->>>>>>> 5943f604
+#[derive(CandidType, Serialize, Deserialize, Clone, Debug, PartialEq, Eq)]
 pub enum VetKDCurve {
     #[serde(rename = "bls12_381_g2")]
     #[allow(non_camel_case_types)]
