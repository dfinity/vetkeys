--- conflicted
+++ resolved
@@ -16,14 +16,10 @@
 
 - `derive(Deserialize)` for `EncryptedMapData`
 
-<<<<<<< HEAD
-=======
 ### Changed
 
 - Set MSRV to 1.85
 
-
->>>>>>> 64db7791
 ## [0.3.0] - 2025-06-30
 
 ### Added
