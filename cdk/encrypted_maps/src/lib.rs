--- conflicted
+++ resolved
@@ -49,17 +49,13 @@
 }
 
 impl EncryptedMaps {
-<<<<<<< HEAD
     /// Initializes the EncryptedMaps and the underlying KeyManager.
     /// Must be called before any other EncryptedMaps operations.
-    pub fn try_init(
-=======
     pub fn init(
         domain_separator: &str,
         memory_domain_separator: Memory,
         memory_access_control: Memory,
         memory_shared_keys: Memory,
->>>>>>> 2198a32b
         memory_encrypted_maps: Memory,
     ) -> Self {
         let key_manager = ic_vetkd_cdk_key_manager::KeyManager::init(
@@ -77,10 +73,12 @@
         }
     }
 
+    /// Lists all map names shared with the caller.
     pub fn get_accessible_shared_map_names(&self, caller: Principal) -> Vec<KeyId> {
         self.key_manager.get_accessible_shared_key_ids(caller)
     }
 
+    /// Retrieves all users and their access rights for a specific map.
     pub fn get_shared_user_access_for_map(
         &self,
         caller: Principal,
@@ -89,34 +87,9 @@
         self.key_manager
             .get_shared_user_access_for_key(caller, key_id)
     }
-<<<<<<< HEAD
-}
-
-/// Lists all shared map names accessible by the caller.
-pub fn get_accessible_shared_map_names(caller: Principal) -> Vec<KeyId> {
-    ic_vetkd_cdk_key_manager::get_accessible_shared_key_ids(caller)
-}
-
-/// Retrieves all users and their access rights for a specific map.
-pub fn get_shared_user_access_for_map(
-    caller: Principal,
-    key_id: KeyId,
-) -> Result<Vec<(Principal, AccessRights)>, String> {
-    ic_vetkd_cdk_key_manager::get_shared_user_access_for_key(caller, key_id)
-}
-
-/// Removes all values from a map if the caller has sufficient rights.
-/// Returns the removed keys.
-pub fn remove_map_values(caller: Principal, key_id: KeyId) -> Result<Vec<MapKey>, String> {
-    match ic_vetkd_cdk_key_manager::get_user_rights(caller, key_id, caller)? {
-        Some(AccessRights::ReadWrite) | Some(AccessRights::ReadWriteManage) => Ok(()),
-        Some(AccessRights::Read) | None => Err("unauthorized user".to_string()),
-    }?;
-
-    EncryptedMaps::with_borrow_mut(|em| {
-        let keys: Vec<_> = em
-=======
-
+
+    /// Removes all values from a map if the caller has sufficient rights.
+    /// Returns the removed keys.
     pub fn remove_map_values(
         &mut self,
         caller: Principal,
@@ -128,7 +101,6 @@
         }?;
 
         let keys: Vec<_> = self
->>>>>>> 2198a32b
             .mapkey_vals
             .range((key_id, Blob::default())..)
             .take_while(|((k, _), _)| k == &key_id)
@@ -142,49 +114,7 @@
         Ok(keys)
     }
 
-<<<<<<< HEAD
-/// Retrieves all encrypted key-value pairs from a map.
-pub fn get_encrypted_values_for_map(
-    caller: Principal,
-    key_id: KeyId,
-) -> Result<Vec<(MapKey, EncryptedMapValue)>, String> {
-    match ic_vetkd_cdk_key_manager::get_user_rights(caller, key_id, caller)? {
-        Some(_) => Ok(()),
-        None => Err("unauthorized user".to_string()),
-    }?;
-
-    EncryptedMaps::with_borrow(|ed| {
-        Ok::<_, ()>(
-            ed.mapkey_vals
-                .range((key_id, Blob::default())..)
-                .take_while(|((k, _), _)| k == &key_id)
-                .map(|((_, k), v)| (k, v))
-                .collect(),
-        )
-    })
-}
-
-/// Retrieves a specific encrypted value from a map.
-pub fn get_encrypted_value(
-    caller: Principal,
-    key_id: KeyId,
-    key: MapKey,
-) -> Result<Option<EncryptedMapValue>, String> {
-    match ic_vetkd_cdk_key_manager::get_user_rights(caller, key_id, caller)? {
-        Some(_) => Ok(()),
-        None => Err("unauthorized user".to_string()),
-    }?;
-
-    EncryptedMaps::with_borrow(|ed| Ok::<_, ()>(ed.mapkey_vals.get(&(key_id, key))))
-}
-
-/// Retrieves the non-empty map names owned by the caller.
-pub fn get_owned_non_empty_map_names(
-    caller: Principal,
-) -> Result<Vec<ic_vetkd_cdk_types::MapName>, String> {
-    EncryptedMaps::with_borrow_mut(|ed| {
-        let map_names: std::collections::HashSet<Vec<u8>> = ed
-=======
+    /// Retrieves all encrypted key-value pairs from a map.
     pub fn get_encrypted_values_for_map(
         &self,
         caller: Principal,
@@ -203,6 +133,7 @@
             .collect())
     }
 
+    /// Retrieves a specific encrypted value from a map.
     pub fn get_encrypted_value(
         &self,
         caller: Principal,
@@ -217,12 +148,12 @@
         Ok(self.mapkey_vals.get(&(key_id, key)))
     }
 
+    /// Retrieves the non-empty map names owned by the caller.
     pub fn get_owned_non_empty_map_names(
         &self,
         caller: Principal,
     ) -> Result<Vec<ic_vetkd_cdk_types::MapName>, String> {
         let map_names: std::collections::HashSet<Vec<u8>> = self
->>>>>>> 2198a32b
             .mapkey_vals
             .keys_range(((caller, Blob::default()), Blob::default())..)
             .take_while(|((principal, _map_name), _key_name)| principal == &caller)
@@ -234,79 +165,7 @@
             .collect())
     }
 
-<<<<<<< HEAD
-/// Inserts or updates an encrypted value in a map.
-pub fn insert_encrypted_value(
-    caller: Principal,
-    key_id: KeyId,
-    key: MapKey,
-    encrypted_value: EncryptedMapValue,
-) -> Result<Option<EncryptedMapValue>, String> {
-    match ic_vetkd_cdk_key_manager::get_user_rights(caller, key_id, caller)? {
-        Some(AccessRights::ReadWrite) | Some(AccessRights::ReadWriteManage) => Ok(()),
-        Some(AccessRights::Read) | None => Err("unauthorized user".to_string()),
-    }?;
-
-    EncryptedMaps::with_borrow_mut(|ed| {
-        Ok::<_, ()>(ed.mapkey_vals.insert((key_id, key), encrypted_value))
-    })
-}
-
-/// Removes an encrypted value from a map.
-pub fn remove_encrypted_value(
-    caller: Principal,
-    key_id: KeyId,
-    key: MapKey,
-) -> Result<Option<EncryptedMapValue>, String> {
-    match ic_vetkd_cdk_key_manager::get_user_rights(caller, key_id, caller)? {
-        Some(AccessRights::ReadWrite) | Some(AccessRights::ReadWriteManage) => Ok(()),
-        Some(AccessRights::Read) | None => Err("unauthorized user".to_string()),
-    }?;
-
-    EncryptedMaps::with_borrow_mut(|ed| Ok::<_, ()>(ed.mapkey_vals.remove(&(key_id, key))))
-}
-
-/// Retrieves the public verification key from KeyManager.
-pub async fn get_vetkey_verification_key() -> VetKeyVerificationKey {
-    ic_vetkd_cdk_key_manager::get_vetkey_verification_key().await
-}
-
-/// Retrieves an encrypted vetkey for the caller.
-pub async fn get_encrypted_vetkey(
-    caller: Principal,
-    key_id: KeyId,
-    transport_key: TransportKey,
-) -> Result<VetKey, String> {
-    ic_vetkd_cdk_key_manager::get_encrypted_vetkey(caller, key_id, transport_key).await
-}
-
-/// Retrieves access rights for a user from KeyManager.
-pub fn get_user_rights(
-    caller: Principal,
-    key_id: KeyId,
-    user: Principal,
-) -> Result<Option<AccessRights>, String> {
-    ic_vetkd_cdk_key_manager::get_user_rights(caller, key_id, user)
-}
-
-/// Sets or updates access rights for a user to a map.
-pub fn set_user_rights(
-    caller: Principal,
-    key_id: KeyId,
-    user: Principal,
-    access_rights: AccessRights,
-) -> Result<Option<AccessRights>, String> {
-    ic_vetkd_cdk_key_manager::set_user_rights(caller, key_id, user, access_rights)
-}
-
-/// Removes access rights for a user from a map.
-pub fn remove_user(
-    caller: Principal,
-    key_id: KeyId,
-    user: Principal,
-) -> Result<Option<AccessRights>, String> {
-    ic_vetkd_cdk_key_manager::remove_user(caller, key_id, user)
-=======
+    /// Inserts or updates an encrypted value in a map.
     pub fn insert_encrypted_value(
         &mut self,
         caller: Principal,
@@ -322,6 +181,7 @@
         Ok(self.mapkey_vals.insert((key_id, key), encrypted_value))
     }
 
+    /// Removes an encrypted value from a map.
     pub fn remove_encrypted_value(
         &mut self,
         caller: Principal,
@@ -336,12 +196,14 @@
         Ok(self.mapkey_vals.remove(&(key_id, key)))
     }
 
+    /// Retrieves the public verification key from KeyManager.
     pub fn get_vetkey_verification_key(
         &self,
     ) -> impl Future<Output = VetKeyVerificationKey> + Send + Sync {
         self.key_manager.get_vetkey_verification_key()
     }
 
+    /// Retrieves an encrypted vetkey for the caller.
     pub fn get_encrypted_vetkey(
         &self,
         caller: Principal,
@@ -352,6 +214,7 @@
             .get_encrypted_vetkey(caller, key_id, transport_key)
     }
 
+    /// Retrieves access rights for a user from KeyManager.
     pub fn get_user_rights(
         &self,
         caller: Principal,
@@ -361,6 +224,7 @@
         self.key_manager.get_user_rights(caller, key_id, user)
     }
 
+    /// Sets or updates access rights for a user to a map.
     pub fn set_user_rights(
         &mut self,
         caller: Principal,
@@ -372,6 +236,7 @@
             .set_user_rights(caller, key_id, user, access_rights)
     }
 
+    /// Removes access rights for a user from a map.
     pub fn remove_user(
         &mut self,
         caller: Principal,
@@ -380,7 +245,6 @@
     ) -> Result<Option<AccessRights>, String> {
         self.key_manager.remove_user(caller, key_id, user)
     }
->>>>>>> 2198a32b
 }
 
 #[cfg(feature = "expose-testing-api")]
