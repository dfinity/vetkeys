{
    "private": true,
    "workspaces": [
        "frontend/ic_vetkeys",
<<<<<<< HEAD
        "examples/basic_ibe/frontend",
        "examples/basic_timelock_ibe/frontend",
        "examples/password_manager_with_metadata/frontend"
=======
        "examples/basic_bls_signing/frontend",
        "examples/password_manager/frontend"
>>>>>>> b37e8288
    ],
    "scripts": {
        "build": "npm run build --workspaces --if-present; npm run bundle --workspaces --if-present"
    },
    "devDependencies": {
        "svelte-hmr": "^0.16.0"
    }
}<|MERGE_RESOLUTION|>--- conflicted
+++ resolved
@@ -2,14 +2,7 @@
     "private": true,
     "workspaces": [
         "frontend/ic_vetkeys",
-<<<<<<< HEAD
-        "examples/basic_ibe/frontend",
-        "examples/basic_timelock_ibe/frontend",
-        "examples/password_manager_with_metadata/frontend"
-=======
-        "examples/basic_bls_signing/frontend",
-        "examples/password_manager/frontend"
->>>>>>> b37e8288
+        "examples/basic_bls_signing/frontend"
     ],
     "scripts": {
         "build": "npm run build --workspaces --if-present; npm run bundle --workspaces --if-present"
