{
    "private": true,
    "workspaces": [
        "frontend/ic_vetkeys",
<<<<<<< HEAD
        "examples/password_manager/frontend"
=======
        "examples/basic_bls_signing/frontend",
        "examples/password_manager/frontend",
        "examples/password_manager_with_metadata/frontend"
>>>>>>> ec33f0e2
    ],
    "scripts": {
        "build": "npm run build --workspaces --if-present; npm run bundle --workspaces --if-present"
    }
}<|MERGE_RESOLUTION|>--- conflicted
+++ resolved
@@ -2,13 +2,8 @@
     "private": true,
     "workspaces": [
         "frontend/ic_vetkeys",
-<<<<<<< HEAD
-        "examples/password_manager/frontend"
-=======
         "examples/basic_bls_signing/frontend",
         "examples/password_manager/frontend",
-        "examples/password_manager_with_metadata/frontend"
->>>>>>> ec33f0e2
     ],
     "scripts": {
         "build": "npm run build --workspaces --if-present; npm run bundle --workspaces --if-present"
